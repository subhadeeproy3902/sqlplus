--- conflicted
+++ resolved
@@ -66,11 +66,8 @@
   const [authStep, setAuthStep] = useState<'ask' | 'username' | 'password'>('ask')
   const [tempUsername, setTempUsername] = useState('')
   const [isPasswordInput, setIsPasswordInput] = useState(false)
-<<<<<<< HEAD
   const [aiConversationHistory, setAiConversationHistory] = useState<AIConversationHistoryItem[]>([]);
-=======
   const [isHelpModalOpen, setIsHelpModalOpen] = useState(false); // State for HelpModal
->>>>>>> c506c4ad
   
   const inputRef = useRef<HTMLTextAreaElement>(null) // Changed to HTMLTextAreaElement
   const terminalRef = useRef<HTMLDivElement>(null)
@@ -112,7 +109,6 @@
     setLines(prev => [...prev, { type, content, timestamp: new Date() }])
   }
 
-<<<<<<< HEAD
   // Updated handleKeyDown for textarea
   const handleKeyDown = (e: KeyboardEvent<HTMLTextAreaElement>) => {
     if (e.key === 'Enter' && !e.shiftKey) { // Submit on Enter, allow Shift+Enter for newline
@@ -124,20 +120,6 @@
         const newIndex = historyIndex + 1
         setHistoryIndex(newIndex)
         setCurrentInput(commandHistory[commandHistory.length - 1 - newIndex])
-=======
-  const handleKeyDown = (e: KeyboardEvent<HTMLTextAreaElement>) => {
-    // Ctrl+C for Cancellation (Global: works in auth and authenticated modes)
-    if (e.ctrlKey && (e.key.toLowerCase() === 'c' || e.key.toLowerCase() === 'с')) {
-      e.preventDefault();
-      const promptText = getPrompt();
-      // Display ^C, add to lines, clear input, and reset height.
-      // Using currentInput directly for displayValue to show exactly what was "cancelled".
-      const displayValue = isPasswordInput ? '*'.repeat(currentInput.length) : currentInput;
-      addLine('input', `${promptText}${displayValue}^C`);
-
-      setCurrentInput('');
-      if (inputRef.current) {
-        inputRef.current.style.height = 'auto'; // Reset height
       }
       // setHistoryIndex(-1); // Optionally reset history browsing on Ctrl+C
       return;
@@ -184,7 +166,6 @@
           }
         }
         return; // Exclusive action for Enter when authenticated
->>>>>>> c506c4ad
       }
     }
 
@@ -538,7 +519,6 @@
         ref={terminalRef}
         className="flex-1 overflow-y-auto p-4 space-y-1"
       >
-<<<<<<< HEAD
         {lines.map((line, index) => (
           <div
             key={index}
@@ -597,48 +577,6 @@
             )}
           </div>
           {!isPasswordInput && <span className="animate-pulse text-black dark:text-white ml-2">█</span>}
-=======
-        {lines.map((line, index) => {
-          let specialColor = '';
-          if (line.type === 'output' && line.content.startsWith('🤖 Generating SQL for:')) {
-            specialColor = 'text-blue-400 dark:text-blue-300'; // Example: Blue for generating
-          }
-          // The "Generated SQL:" message is already handled by line.type === 'success'
-
-          return (
-            <div
-              key={index}
-              className={`whitespace-pre-wrap ${
-                specialColor ? specialColor : // Apply special color if present
-                line.type === 'error' ? 'text-red-500' :
-                line.type === 'success' ? 'text-emerald-500' :
-                'text-black dark:text-white' // Default for 'input' and 'output'
-              }`}
-            >
-              {line.content}
-            </div>
-          );
-        })}
-        <div className="flex items-center text-black dark:text-white">
-          <span className="text-black dark:text-white">{getPrompt()}</span>
-          {/* Replaced input with textarea */}
-          <textarea
-            ref={inputRef}
-            rows={1}
-            value={currentInput}
-            onChange={(e) => setCurrentInput(e.target.value)}
-            onKeyDown={handleKeyDown}
-            className="bg-transparent border-none outline-none flex-1 text-black dark:text-white caret-black dark:caret-white resize-none overflow-y-hidden font-mono"
-            autoComplete="off"
-            spellCheck={false}
-            // type attribute is not valid for textarea, password masking will be handled by isPasswordInput state if needed elsewhere
-            // For the textarea itself, it doesn't support type="password".
-            // This means if isPasswordInput is true, the text will be visible in the textarea.
-            // This is a limitation if we need to keep textarea + password masking.
-            // For now, following subtask to change to textarea. Password masking in display (lines) is separate.
-          />
-          <span className="animate-pulse text-black dark:text-white">█</span>
->>>>>>> c506c4ad
         </div>
       </div>
     </div>
